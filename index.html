--- conflicted
+++ resolved
@@ -31,13 +31,8 @@
         require(['openmct','./illini-motorsports-telemetry/telemetry/bundle'], function (openmct) {
             [
                 'example/imagery',
-<<<<<<< HEAD
                 'example/eventGenerator',
-                'example/generator',
                 'illini-motorsports-telemetry/telemetry'
-=======
-                'example/eventGenerator'
->>>>>>> 7dd5da89
             ].forEach(
                 openmct.legacyRegistry.enable.bind(openmct.legacyRegistry)
             );
