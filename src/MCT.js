--- conflicted
+++ resolved
@@ -3,12 +3,9 @@
     'legacyRegistry',
     'uuid',
     './api/api',
-<<<<<<< HEAD
     'text!./adapter/templates/edit-object-replacement.html',
-    './ui/Dialog'
-=======
+    './ui/Dialog',
     './api/objects/bundle'
->>>>>>> 14a56ea1
 ], function (
     EventEmitter,
     legacyRegistry,
