/*****************************************************************************
 * Open MCT Web, Copyright (c) 2014-2015, United States Government
 * as represented by the Administrator of the National Aeronautics and Space
 * Administration. All rights reserved.
 *
 * Open MCT Web is licensed under the Apache License, Version 2.0 (the
 * "License"); you may not use this file except in compliance with the License.
 * You may obtain a copy of the License at
 * http://www.apache.org/licenses/LICENSE-2.0.
 *
 * Unless required by applicable law or agreed to in writing, software
 * distributed under the License is distributed on an "AS IS" BASIS, WITHOUT
 * WARRANTIES OR CONDITIONS OF ANY KIND, either express or implied. See the
 * License for the specific language governing permissions and limitations
 * under the License.
 *
 * Open MCT Web includes source code licensed under additional open source
 * licenses. See the Open Source Licenses file (LICENSES.md) included with
 * this source code distribution or the Licensing information page available
 * at runtime from the About dialog for additional information.
 *****************************************************************************/
/*global define,Promise*/

/**
 * This bundle implements Browse mode.
 * @namespace platform/commonUI/browse
 */
define(
    [],
    function () {
        "use strict";

        var ROOT_ID = "ROOT",
            DEFAULT_PATH = "mine";

        /**
         * The BrowseController is used to populate the initial scope in Browse
         * mode. It loads the root object from the objectService and makes it
         * available in the scope for Angular template's; this is the point at
         * which Angular templates first have access to the domain object
         * hierarchy.
         *
         * @memberof platform/commonUI/browse
         * @constructor
         */
        function BrowseController($scope, $route, $location, objectService, navigationService, urlService) {
            var path = [ROOT_ID].concat(
                ($route.current.params.ids || DEFAULT_PATH).split("/")
            );

            function updateRoute(domainObject) {
                var priorRoute = $route.current,
                    // Act as if params HADN'T changed to avoid page reload
                    unlisten;

                unlisten = $scope.$on('$locationChangeSuccess', function () {
                    // Checks path to make sure /browse/ is at front
                    // if so, change $route.current                    
                    if ($location.path().indexOf("/browse/") === 0) {
                        $route.current = priorRoute;
                    }
                    unlisten();
                });
                // urlService.urlForLocation used to adjust current
                // path to new, addressed, path based on
                // domainObject
                $location.path(urlService.urlForLocation("browse", domainObject));
            }

            // Callback for updating the in-scope reference to the object
            // that is currently navigated-to.
            function setNavigation(domainObject) {
                $scope.navigatedObject = domainObject;
                $scope.treeModel.selectedObject = domainObject;
                navigationService.setNavigation(domainObject);
                updateRoute(domainObject);
            }

            function navigateTo(domainObject) {
                // Check if an object has been navigated-to already...
                // If not, or if an ID path has been explicitly set in the URL,
                // navigate to the URL-specified object.
                if (!navigationService.getNavigation() || $route.current.params.ids) {
                    // If not, pick a default as the last
                    // root-level component (usually "mine")
                    navigationService.setNavigation(domainObject);
                    $scope.navigatedObject = domainObject;
                } else {
                    // Otherwise, just expose the currently navigated object.
                    $scope.navigatedObject = navigationService.getNavigation();
                    updateRoute($scope.navigatedObject);
                }
            }

            function findObject(domainObjects, id) {
                var i;
                for (i = 0; i < domainObjects.length; i += 1) {
                    if (domainObjects[i].getId() === id) {
                        return domainObjects[i];
                    }
                }
            }

            // Navigate to the domain object identified by path[index],
            // which we expect to find in the composition of the passed
            // domain object.
            function doNavigate(domainObject, index) {
                var composition = domainObject.useCapability("composition");
                if (composition) {
                    composition.then(function (c) {
                        var nextObject = findObject(c, path[index]);
                        if (nextObject) {
                            if (index + 1 >= path.length) {
                                navigateTo(nextObject);
                            } else {
                                doNavigate(nextObject, index + 1);
                            }
                        } else {
                            // Couldn't find the next element of the path
                            // so navigate to the last path object we did find
                            navigateTo(domainObject);
                        }
                    });
                } else {
                    // Similar to above case; this object has no composition,
                    // so navigate to it instead of subsequent path elements.
                    navigateTo(domainObject);
                }
            }
            
            // Uses the current navigation to get the 
            // current ContextCapability, then the
            // parent is gotten from that. If the parent
            // is not the root, then user is navigated to
            // parent
            function navigateToParent() {
                var context = navigationService.getNavigation().getCapability('context'),
                    parentContext,
                    parent,
                    grandparentId;
                
                // Checks if the current object has a context
                if (context) {
                    
                    // Sets the parent and the parent context
                    // which is checked
                    parent = context.getParent();
                    parentContext = parent.getCapability('context');
                    
                    if ((parent.getId() !== ROOT_ID) && parentContext) {
                        // Gets the grandparent id
                        grandparentId = parentContext.getParent().getId();
                        
                        // Navigates to the parent
                        navigateTo(parent);
                        
                        // Checks after navigation if the user is located at the 
                        // root (grandparent of original selected object, after
                        // navigation, user is at parent of original object and
                        // child of grandparent)
                        if (grandparentId && grandparentId !== ROOT_ID) {
                            $scope.atRoot = false;
                            return;
                        }
                        
                        // Set at root if no grandparent exists and
                        // if grandparent is ROOT, after navigation
                        $scope.atRoot = true;
                    }
                }
            }
            
            function checkRoot() {
                var context = navigationService.getNavigation().getCapability('context'),
                    parentContext,
                    parent,
                    grandparent;
                
                // Checks if the current object has a context
                if (context) {
                    parent = context.getParent();
                    parentContext = parent.getCapability('context');
                    if ((parent.getId() !== ROOT_ID) && parentContext) {
                        grandparent = parentContext.getParent();
                        
                        // Checks if the grandparent exists
                        // if it does not exist (for example in search),
                        // than do not show the back button
                        if (grandparent) {
                            $scope.atRoot = false;
                            return;
                        }
                    }
                }
                
                // In any other situation where the context or parent
                // context does not exist or the user is at ROOT, than
                // hide the back arrow
                $scope.atRoot = true;
               
            }

            // Load the root object, put it in the scope.
            // Also, load its immediate children, and (possibly)
            // navigate to one of them, so that navigation state has
            // a useful initial value.
            objectService.getObjects([path[0]]).then(function (objects) {
                $scope.domainObject = objects[path[0]];
                doNavigate($scope.domainObject, 1);
            });

            // Provide a model for the tree to modify
            $scope.treeModel = {
                selectedObject: navigationService.getNavigation()
            };
            
<<<<<<< HEAD
            // SlideMenu boolean used to hide and show
            // tree menu
            $scope.treeSlide = function () {
                $scope.treeClass = !$scope.treeClass;
=======
            // Provide a model for the left pane
            $scope.paneModel = {
                selectedObject: navigationService.getNavigation()
>>>>>>> c0201f04
            };
            
            // Listen for changes in navigation state.
            navigationService.addListener(setNavigation);

            // Also listen for changes which come from the tree
            $scope.$watch("treeModel.selectedObject", setNavigation);

            // Clean up when the scope is destroyed
            $scope.$on("$destroy", function () {
                navigationService.removeListener(setNavigation);
            });
<<<<<<< HEAD
            
            // If the user has selected an object (and is portrait
            // on a phone), then hide the tree menu
            $scope.$on("select-obj", function () {
                $scope.treeSlide();
            });
            
            $scope.backArrow = navigateToParent;
            
            $scope.checkRoot = checkRoot;

=======
>>>>>>> c0201f04
        }

        return BrowseController;
    }
);
<|MERGE_RESOLUTION|>--- conflicted
+++ resolved
@@ -213,19 +213,18 @@
             $scope.treeModel = {
                 selectedObject: navigationService.getNavigation()
             };
-            
-<<<<<<< HEAD
+
             // SlideMenu boolean used to hide and show
             // tree menu
             $scope.treeSlide = function () {
                 $scope.treeClass = !$scope.treeClass;
-=======
+            };
+
             // Provide a model for the left pane
             $scope.paneModel = {
                 selectedObject: navigationService.getNavigation()
->>>>>>> c0201f04
             };
-            
+
             // Listen for changes in navigation state.
             navigationService.addListener(setNavigation);
 
@@ -236,20 +235,16 @@
             $scope.$on("$destroy", function () {
                 navigationService.removeListener(setNavigation);
             });
-<<<<<<< HEAD
             
             // If the user has selected an object (and is portrait
             // on a phone), then hide the tree menu
             $scope.$on("select-obj", function () {
                 $scope.treeSlide();
             });
-            
+
             $scope.backArrow = navigateToParent;
             
             $scope.checkRoot = checkRoot;
-
-=======
->>>>>>> c0201f04
         }
 
         return BrowseController;
