<!--
 Open MCT Web, Copyright (c) 2014-2015, United States Government
 as represented by the Administrator of the National Aeronautics and Space
 Administration. All rights reserved.

 Open MCT Web is licensed under the Apache License, Version 2.0 (the
 "License"); you may not use this file except in compliance with the License.
 You may obtain a copy of the License at
 http://www.apache.org/licenses/LICENSE-2.0.

 Unless required by applicable law or agreed to in writing, software
 distributed under the License is distributed on an "AS IS" BASIS, WITHOUT
 WARRANTIES OR CONDITIONS OF ANY KIND, either express or implied. See the
 License for the specific language governing permissions and limitations
 under the License.

 Open MCT Web includes source code licensed under additional open source
 licenses. See the Open Source Licenses file (LICENSES.md) included with
 this source code distribution or the Licensing information page available
 at runtime from the About dialog for additional information.
-->

<<<<<<< HEAD
<div class="abs holder-all browse-mode" ng-controller="BrowseController">
    <mct-include key="'topbar-browse'"></mct-include>
    <div class="holder browse-area s-browse-area abs browse-wrapper" ng-class="treeClass ? 'browse-showtree' : 'browse-hidetree'">
        <mct-split-pane class='contents abs' anchor='left'>
            <div class='split-pane-component treeview pane left'>
	            <div class="holder abs l-mobile">
	                <mct-representation key="'create-button'" mct-object="navigatedObject">
	                </mct-representation>
	                <div class='holder search-holder abs'
	                     ng-class="{active: treeModel.search}">
	                    <mct-representation key="'search'"
	                                 mct-object="domainObject"
	                                 ng-model="treeModel">
	                    </mct-representation>
	                </div>
	                <div class='tree-holder abs mobile-tree-holder'
	                     ng-hide="treeModel.search">
	                    <mct-representation key="'tree'"
	                                        mct-object="domainObject"
	                                        ng-model="treeModel">
	                    </mct-representation>
	                </div>
	            </div>
            </div>

            <mct-splitter class="mobile-hide"></mct-splitter>

            <div class='split-pane-component items pane right-repr'>
                <div class='holder abs l-mobile' id='content-area'>
                    <mct-representation mct-object="navigatedObject" key="'browse-object'">
                    </mct-representation>
                </div>
                <div class="key-properties ui-symbol icon mobile-menu-icon desktop-hide" ng-click="treeSlide()">m</div>
=======
<div content="jquery-wrapper"
     class="abs holder-all browse-mode">
    
    <mct-include key="'topbar-browse'">
    </mct-include>
    
    <div class="holder browse-area s-browse-area abs"
         ng-controller="BrowseController">
        
        <mct-split-pane class='contents abs'
                        anchor='left'>
            <div class='split-pane-component treeview pane left'
                 ng-class='{inactive: !paneModel.leftPane}'>
                
                <mct-representation key="'create-button'"
                                    mct-object="navigatedObject"
                                    ng-model="paneModel">
                </mct-representation>
                
                <div class='holder search-holder abs'
                     ng-class="{active: treeModel.search}">
                    <mct-representation key="'search'"
                                 mct-object="domainObject"
                                 ng-model="treeModel">
                    </mct-representation>
                </div>
                
                <div class='holder tree-holder abs'
                     ng-hide="treeModel.search">
                    <mct-representation key="'tree'"
                                        mct-object="domainObject"
                                        ng-model="treeModel">
                    </mct-representation>
                </div>
            </div>
            
            <mct-splitter class="splitter-bar left"
                          ng-class="{inactive: !paneModel.leftPane}">
            </mct-splitter>
            
            <div class='split-pane-component secondary-split pane right slide'
                 ng-class='{leftInactive: !paneModel.leftPane}'>
                <mct-split-pane class='contents abs'
                                anchor='right'>
                    
                    <div class='split-pane-component items pane slide'
                         ng-class='{rightInactive: !paneModel.rightPane}'>
                        <div class='holder abs'
                             id='content-area'>
                            <mct-representation key="'browse-object'"
                                                mct-object="navigatedObject"
                                                ng-model="paneModel">
                            </mct-representation>
                        </div>
                    </div>
                    
                    <mct-splitter class="splitter-bar right"
                                  ng-class="{inactive: !paneModel.rightPane}">
                    </mct-splitter>
                    
                    <div class='split-pane-component object-inspector pane right'
                         ng-class='{inactive: !paneModel.rightPane}'>
                        <div class='holder inspector-holder abs'>
                            <mct-representation key="'object-inspector'"
                                                mct-object="domainObject"
                                                ng-model="treeModel">
                            </mct-representation>
                        </div>
                    </div>
                    
                </mct-split-pane>
>>>>>>> c0201f04
            </div>
            
        </mct-split-pane>
        
    </div>
<<<<<<< HEAD
    <mct-include key="'bottombar'"></mct-include>
</div>
=======
    
    <mct-include key="'bottombar'">
    </mct-include>
</div>
>>>>>>> c0201f04
<|MERGE_RESOLUTION|>--- conflicted
+++ resolved
@@ -20,15 +20,30 @@
  at runtime from the About dialog for additional information.
 -->
 
-<<<<<<< HEAD
-<div class="abs holder-all browse-mode" ng-controller="BrowseController">
+<div content="jquery-wrapper"
+     class="abs holder-all browse-mode"
+     ng-controller="BrowseController">
+
     <mct-include key="'topbar-browse'"></mct-include>
-    <div class="holder browse-area s-browse-area abs browse-wrapper" ng-class="treeClass ? 'browse-showtree' : 'browse-hidetree'">
-        <mct-split-pane class='contents abs' anchor='left'>
-            <div class='split-pane-component treeview pane left'>
+
+    <div class="holder browse-area s-browse-area abs browse-wrapper">
+         <!--ng-class="treeClass ? 'browse-showtree' : 'browse-hidetree'">-->
+
+        <mct-split-pane
+                class='contents abs'
+                anchor='left'>
+
+            <!-- PANE TREE-->
+            <div class='split-pane-component treeview pane left'
+                 ng-class='{inactive: !paneModel.leftPane}'>
+
 	            <div class="holder abs l-mobile">
-	                <mct-representation key="'create-button'" mct-object="navigatedObject">
+	                <mct-representation key="'create-button'"
+                                        mct-object="navigatedObject"
+                                        ng-model="paneModel">
+
 	                </mct-representation>
+
 	                <div class='holder search-holder abs'
 	                     ng-class="{active: treeModel.search}">
 	                    <mct-representation key="'search'"
@@ -36,6 +51,7 @@
 	                                 ng-model="treeModel">
 	                    </mct-representation>
 	                </div>
+
 	                <div class='tree-holder abs mobile-tree-holder'
 	                     ng-hide="treeModel.search">
 	                    <mct-representation key="'tree'"
@@ -45,99 +61,58 @@
 	                </div>
 	            </div>
             </div>
+            <!-- PANE TREE-->
 
-            <mct-splitter class="mobile-hide"></mct-splitter>
 
-            <div class='split-pane-component items pane right-repr'>
-                <div class='holder abs l-mobile' id='content-area'>
-                    <mct-representation mct-object="navigatedObject" key="'browse-object'">
+            <!-- SPLITTER LEFT-->
+            <mct-splitter class="mobile-hide"
+                      class="splitter-bar left"
+                      ng-class="{inactive: !paneModel.leftPane}">
+            </mct-splitter>
+            <!-- SPLITTER LEFT-->
+
+            <!-- PANE RIGHT-->
+            <div class='split-pane-component items secondary-split pane right slide'
+                 ng-class='{leftInactive: !paneModel.leftPane}'>
+
+                <!--<mct-split-pane class='contents abs'-->
+                                <!--anchor='right'>-->
+
+                <!--<div class='split-pane-component items pane slide'-->
+                    <!--ng-class='{rightInactive: !paneModel.rightPane}'>-->
+                <div class='holder abs l-mobile'
+                     id='content-area'>
+                    <mct-representation mct-object="navigatedObject"
+                                        key="'browse-object'"
+                                        ng-model="paneModel">>
                     </mct-representation>
                 </div>
+
                 <div class="key-properties ui-symbol icon mobile-menu-icon desktop-hide" ng-click="treeSlide()">m</div>
-=======
-<div content="jquery-wrapper"
-     class="abs holder-all browse-mode">
-    
-    <mct-include key="'topbar-browse'">
-    </mct-include>
-    
-    <div class="holder browse-area s-browse-area abs"
-         ng-controller="BrowseController">
-        
-        <mct-split-pane class='contents abs'
-                        anchor='left'>
-            <div class='split-pane-component treeview pane left'
-                 ng-class='{inactive: !paneModel.leftPane}'>
-                
-                <mct-representation key="'create-button'"
-                                    mct-object="navigatedObject"
-                                    ng-model="paneModel">
-                </mct-representation>
-                
-                <div class='holder search-holder abs'
-                     ng-class="{active: treeModel.search}">
-                    <mct-representation key="'search'"
-                                 mct-object="domainObject"
-                                 ng-model="treeModel">
-                    </mct-representation>
-                </div>
-                
-                <div class='holder tree-holder abs'
-                     ng-hide="treeModel.search">
-                    <mct-representation key="'tree'"
-                                        mct-object="domainObject"
-                                        ng-model="treeModel">
-                    </mct-representation>
-                </div>
+                <!--</div>-->
+
+                <!--<mct-splitter class="splitter-bar right"-->
+                              <!--ng-class="{inactive: !paneModel.rightPane}">-->
+                <!--</mct-splitter>-->
+
+                <!--<div class='split-pane-component object-inspector pane right'-->
+                     <!--ng-class='{inactive: !paneModel.rightPane}'>-->
+                    <!--<div class='holder inspector-holder abs'>-->
+                        <!--<mct-representation key="'object-inspector'"-->
+                                            <!--mct-object="domainObject"-->
+                                            <!--ng-model="treeModel">-->
+                        <!--</mct-representation>-->
+                    <!--</div>-->
+                <!--</div>-->
+
+        <!--</mct-split-pane>-->
             </div>
-            
-            <mct-splitter class="splitter-bar left"
-                          ng-class="{inactive: !paneModel.leftPane}">
-            </mct-splitter>
-            
-            <div class='split-pane-component secondary-split pane right slide'
-                 ng-class='{leftInactive: !paneModel.leftPane}'>
-                <mct-split-pane class='contents abs'
-                                anchor='right'>
-                    
-                    <div class='split-pane-component items pane slide'
-                         ng-class='{rightInactive: !paneModel.rightPane}'>
-                        <div class='holder abs'
-                             id='content-area'>
-                            <mct-representation key="'browse-object'"
-                                                mct-object="navigatedObject"
-                                                ng-model="paneModel">
-                            </mct-representation>
-                        </div>
-                    </div>
-                    
-                    <mct-splitter class="splitter-bar right"
-                                  ng-class="{inactive: !paneModel.rightPane}">
-                    </mct-splitter>
-                    
-                    <div class='split-pane-component object-inspector pane right'
-                         ng-class='{inactive: !paneModel.rightPane}'>
-                        <div class='holder inspector-holder abs'>
-                            <mct-representation key="'object-inspector'"
-                                                mct-object="domainObject"
-                                                ng-model="treeModel">
-                            </mct-representation>
-                        </div>
-                    </div>
-                    
-                </mct-split-pane>
->>>>>>> c0201f04
-            </div>
+            <!-- PANE RIGHT-->
             
         </mct-split-pane>
         
     </div>
-<<<<<<< HEAD
-    <mct-include key="'bottombar'"></mct-include>
-</div>
-=======
     
     <mct-include key="'bottombar'">
     </mct-include>
 </div>
->>>>>>> c0201f04
