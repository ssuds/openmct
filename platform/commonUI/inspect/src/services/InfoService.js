--- conflicted
+++ resolved
@@ -35,24 +35,12 @@
          * @constructor
          */
         function InfoService($compile, $document, $window, $rootScope, agentService) {
-<<<<<<< HEAD
-
-            function display(templateKey, title, content, position) {
-                var body = $document.find('body'),
-                    scope = $rootScope.$new(),
-                    winDim = [$window.innerWidth, $window.innerHeight],
-	                bubbleSpaceLR = InfoConstants.BUBBLE_MARGIN_LR + InfoConstants.BUBBLE_MAX_WIDTH,
-                    goLeft = position[0] > (winDim[0] - bubbleSpaceLR),
-                    goUp = position[1] > (winDim[1] / 2),
-                    bubble;
-=======
             this.$compile = $compile;
             this.$document = $document;
             this.$window = $window;
             this.$rootScope = $rootScope;
             this.agentService = agentService;
         }
->>>>>>> 678d1183
 
         /**
          * Display an info bubble at the specified location.
@@ -88,20 +76,6 @@
             // Create the context menu
             bubble = $compile(BUBBLE_TEMPLATE)(scope);
 
-<<<<<<< HEAD
-                // Position the bubble:
-                // Phone: On a phone the bubble is specifically positioned
-                //  so that it takes up the width of the screen.
-                // Tablet/Desktop: On other devices with larger screens, the
-                //  info bubble positioned as normal (with triangle pointing 
-                //  to where clicked or pressed)
-                bubble.css('position', 'absolute');
-                if (agentService.isPhone(navigator.userAgent)) {
-                    bubble.css('right', '0px');
-                    bubble.css('left', '0px');
-                    bubble.css('top', 'auto');
-                    bubble.css('bottom', '25px');
-=======
             // Position the bubble
             bubble.css('position', 'absolute');
             if (this.agentService.isPhone(navigator.userAgent)) {
@@ -112,32 +86,14 @@
             } else {
                 if (goLeft) {
                     bubble.css('right', (winDim[0] - position[0] + OFFSET[0]) + 'px');
->>>>>>> 678d1183
                 } else {
-                    if (goLeft) {
-                        bubble.css('right', (winDim[0] - position[0] + OFFSET[0]) + 'px');
-                    } else {
-                        bubble.css('left', position[0] + OFFSET[0] + 'px');
-                    }
-                    if (goUp) {
-                        bubble.css('bottom', (winDim[1] - position[1] + OFFSET[1]) + 'px');
-                    } else {
-                        bubble.css('top', position[1] + OFFSET[1] + 'px');
-                    }
+                    bubble.css('left', position[0] + OFFSET[0] + 'px');
                 }
-<<<<<<< HEAD
-                // Add the menu to the body
-                body.append(bubble);
-                
-                // Return a function to dismiss the bubble
-                return function () { bubble.remove(); };
-=======
                 if (goUp) {
                     bubble.css('bottom', (winDim[1] - position[1] + OFFSET[1]) + 'px');
                 } else {
                     bubble.css('top', position[1] + OFFSET[1] + 'px');
                 }
->>>>>>> 678d1183
             }
 
             // Add the menu to the body
