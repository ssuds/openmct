--- conflicted
+++ resolved
@@ -55,13 +55,7 @@
         RemoveAction.prototype.perform = function () {
             var $q = this.$q,
                 navigationService = this.navigationService,
-<<<<<<< HEAD
-                domainObject = this.domainObject,
-                ROOT_ID = "ROOT";
-
-=======
                 domainObject = this.domainObject;
->>>>>>> 5230bdfc
             /*
              * Check whether an object ID matches the ID of the object being
              * removed (used to filter a parent's composition to handle the
@@ -88,45 +82,27 @@
                 return persistence && persistence.persist();
             }
             
-<<<<<<< HEAD
-            // Checks current object and ascendants of current
-            // object with object being removed, if the current
-            // object or any in the current object's path is being removed,
-            // navigate back to parent of removed object. 
-=======
             /*
              * Checks current object and ascendants of current
              * object with object being removed, if the current
              * object or any in the current object's path is being removed,
              * navigate back to parent of removed object.
              */
->>>>>>> 5230bdfc
             function checkObjectNavigation(object, parentObject) {
                 // Traverse object starts at current location
                 var traverseObject = (navigationService).getNavigation();
                 
-<<<<<<< HEAD
-                // Stop at ROOT of folder path
-                while (traverseObject.getId() !== ROOT_ID) {
-                    // If traverse object is object being removed
-                    // navigate to parent of removed object
-=======
                 // Stop when object is not defined (above ROOT)
                 while (traverseObject) {
                     
                     // If object currently traversed to is object being removed
                     // navigate to parent of current object and then exit loop
->>>>>>> 5230bdfc
                     if (traverseObject.getId() === object.getId()) {
                         navigationService.setNavigation(parentObject);
                         return;
                     }
-<<<<<<< HEAD
-                    // Traverses to parent
-=======
                     // Traverses to parent of current object, moving
                     // up the ascendant path
->>>>>>> 5230bdfc
                     traverseObject = traverseObject.getCapability('context').getParent();
                 }
             }
@@ -139,15 +115,11 @@
             function removeFromContext(object) {
                 var contextCapability = object.getCapability('context'),
                     parent = contextCapability.getParent();
-<<<<<<< HEAD
-                checkObjectNavigation(object, parent);
-=======
                 
                 // If currently within path of removed object(s),
                 // navigates to existing object up tree
                 checkObjectNavigation(object, parent);
                 
->>>>>>> 5230bdfc
                 return $q.when(
                     parent.useCapability('mutation', doMutate)
                 ).then(function () {
