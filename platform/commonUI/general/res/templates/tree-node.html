--- conflicted
+++ resolved
@@ -25,14 +25,6 @@
 	        class="tree-item menus-to-left"
 	        ng-class="{selected: treeNode.isSelected()}"
 	        >
-<<<<<<< HEAD
-            <mct-representation                                
-                key="'label'"
-				mct-object="domainObject"
-				ng-model="ngModel"
-				ng-click="!treeNode.checkMobile() ? ngModel.selectedObject = domainObject :
-                          toggle.toggle(); treeNode.trackExpansion()"
-=======
             <mct-representation
                 key="'label'"
 				mct-object="domainObject"
@@ -40,18 +32,13 @@
 				ng-click="!treeNode.checkMobile() || model.composition == undefined ||
                           model.composition.length == 0 ? treeNode.setObject(ngModel, domainObject) : toggle.toggle();
                           treeNode.trackExpansion()"
->>>>>>> 678d1183
 				>
             </mct-representation>
             <span
 	            class='ui-symbol view-control'
                 mct-object="domainObject"
                 ng-model="ngModel"
-<<<<<<< HEAD
-				ng-click="treeNode.checkMobile() ? ngModel.selectedObject = domainObject :
-=======
 				ng-click="treeNode.checkMobile() ? treeNode.setObject(ngModel, domainObject) :
->>>>>>> 678d1183
                           toggle.toggle(); treeNode.trackExpansion()"
 				ng-if="model.composition !== undefined || treeNode.checkMobile()"
 				>
