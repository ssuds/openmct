--- conflicted
+++ resolved
@@ -21,16 +21,6 @@
 -->
 <span ng-controller="ToggleController as toggle">
     <span ng-controller="TreeNodeController as treeNode">
-<<<<<<< HEAD
-        <span class="tree-item menus-to-left"
-	        ng-class="{selected: treeNode.isSelected()}"
-	        >
-            <mct-representation                                
-                key="'label'"
-				mct-object="domainObject"
-				ng-model="ngModel"
-				ng-click="!treeNode.checkMobile() ? treeNode.setObject(ngModel, domainObject) : toggle.toggle(); treeNode.trackExpansion()"
-=======
         <span
 	        class="tree-item menus-to-left"
 	        ng-class="{selected: treeNode.isSelected()}"
@@ -41,18 +31,13 @@
 				ng-model="ngModel"
 				ng-click="!treeNode.checkMobile() || model.composition == undefined ?
 				ngModel.selectedObject = domainObject : toggle.toggle(); treeNode.trackExpansion()"
->>>>>>> b8b9721d
 				>
             </mct-representation>
             <span
 	            class='ui-symbol view-control'
                 mct-object="domainObject"
                 ng-model="ngModel"
-<<<<<<< HEAD
 				ng-click="treeNode.checkMobile() ? treeNode.setObject(ngModel, domainObject) :
-=======
-				ng-click="treeNode.checkMobile() ? ngModel.selectedObject = domainObject :
->>>>>>> b8b9721d
                           toggle.toggle(); treeNode.trackExpansion()"
 				ng-if="model.composition !== undefined || treeNode.checkMobile()"
 				>
