/*****************************************************************************
 * Open MCT Web, Copyright (c) 2014-2015, United States Government
 * as represented by the Administrator of the National Aeronautics and Space
 * Administration. All rights reserved.
 *
 * Open MCT Web is licensed under the Apache License, Version 2.0 (the
 * "License"); you may not use this file except in compliance with the License.
 * You may obtain a copy of the License at
 * http://www.apache.org/licenses/LICENSE-2.0.
 *
 * Unless required by applicable law or agreed to in writing, software
 * distributed under the License is distributed on an "AS IS" BASIS, WITHOUT
 * WARRANTIES OR CONDITIONS OF ANY KIND, either express or implied. See the
 * License for the specific language governing permissions and limitations
 * under the License.
 *
 * Open MCT Web includes source code licensed under additional open source
 * licenses. See the Open Source Licenses file (LICENSES.md) included with
 * this source code distribution or the Licensing information page available
 * at runtime from the About dialog for additional information.
 *****************************************************************************/

.browse-area,
.edit-area,
.editor {
    position: absolute;
}

.editor {
    @include border-radius($basicCr * 1.5);
}

.contents {
    $myM: 0;
    box-sizing: border-box;
    position: absolute;
    top: $myM;
    right: $myM;
    bottom: $myM;
    left: $myM;
    &.nomargin {
        $myM: 0px;
        right: $myM;
        bottom: $myM;
        left: $myM;
    }
}

.user-environ {
    .browse-area,
    .editor {
        top: 0; left: 0; right: 0; bottom: $ueFooterH;
    }

    .browse-area,
    .edit-area {
        > .contents {
            left: 0;
            right: 0;
        }
    }

    .edit-area {
        $tbH: $btnToolbarH + $interiorMargin;
        top: $bodyMargin + $ueTopBarEditH + ($interiorMargin);
        left: $bodyMargin;
        right: $bodyMargin;
        bottom: $bodyMargin + $ueFooterH;
        .tool-bar {
            border-bottom: 1px solid $colorInteriorBorder;
            bottom: auto;
            height: $tbH;
            line-height: $btnToolbarH;
        }
        .object-holder.work-area {
            top: $tbH + $interiorMargin * 2;
            overflow: auto;
        }
    }

	// from _bottom-bar.scss
	.ue-bottom-bar {
		@include absPosDefault(0);// New status bar design
		top: auto;
		height: $ueFooterH;
		line-height: $ueFooterH - ($interiorMargin * 2);
		background: $colorFooterBg;
		color: lighten($colorBodyBg, 30%);
		font-size: .7rem;
		.status-holder {
			@include box-sizing(border-box);
			@include absPosDefault($interiorMargin);
			@include ellipsize();
			right: 120px;
			text-transform: uppercase;
			z-index: 1;
		}
		.app-logo {
			@include box-sizing(border-box);
			@include absPosDefault($interiorMargin);
			cursor: pointer;
			left: auto;
			width: $ueAppLogoW;
			z-index: 2;
			&.logo-openmctweb {
				background: url($dirImgs + 'logo-openmctweb.svg') no-repeat center center;
			}
		}
	}
}

.edit-mode {
    .split-layout {
        .split-pane-component.pane.right {
            width: 15%;
            .pane.bottom {
                min-height: 50px;
                height: 30%;
            }
        }
    }
}

.pane {
    @include box-sizing(border-box);
    position: absolute;

    .pane-header {
        text-transform: uppercase;
        height: $ueTopBarH;
        line-height: $ueTopBarH;
    }

    .primary-pane {
        // Need to lift up this pane to ensure that 'collapsed' panes don't block user interactions
        z-index: 2;
    }

    .mini-tab-icon.toggle-pane {
        z-index: 5;
        @include desktop {
            $d: $uePaneMiniTabH;
            $paneExpandedOffset: $splitterD + $uePaneMiniTabW;
            top: $bodyMargin;
            height: $d;
            line-height: $d;
            &:after {
                // Always the icon that shows when the pane is collapsed
                opacity: 0;
            }
            &.collapsed {
                &:before {
                    opacity: 0;
                }
                &:after {
                    opacity: 1;
                }
            }
            &.toggle-tree.anchor-left {
                left: 0;
                @include transform(translateX(-1 * $paneExpandedOffset));
                &:after {
                    content: '\6d'; // Menu 'hamburger' icon
                }
                &.collapsed {
                    left: 0;
                    @include transform(translateX((-1 * $ueCollapsedPaneEdgeM) + $interiorMargin));
                }
                &:not(.collapsed):before {
                    @include trans-prop-nice(opacity, 200ms, 200ms);
                }
            }
            &.toggle-inspect.anchor-right {
                right: $bodyMargin;
                &:after {
                    content: '\e615';  // e615: Crosshair icon; was e608: Info "i" icon
                }
                &.collapsed {
                    right: $interiorMargin;
                }
            }
        }
    }
    &.items {
        .object-browse-bar {
            .left.abs,
            .right.abs {
                top: auto;
            }
        }
    }
}

.split-layout {
    // Specific elements margins
    .holder.holder-treeview-elements {
        top: $bodyMargin;
        right: 0;
        bottom: $bodyMargin;
        left: $bodyMargin;
    }

    .holder.holder-object-and-inspector {
        top: 0;
        right: 0;
        bottom: 0;
        left: 0;
        .holder-object {
            top: $bodyMargin;
            bottom: $bodyMargin;
        }
        .holder-inspector-elements {
            top: $bodyMargin;
            bottom: $bodyMargin;
            left: $bodyMargin;
            right: $bodyMargin;
        }
    }
}

.object-holder {
<<<<<<< HEAD
    @include trans-prop-nice-resize(0.25s);
    overflow: hidden; // Contained objects need to handle their own overflow now
    > ng-include {
        @include absPosDefault(0, auto);
    }
=======
    @include absPosDefault(0, auto);
    top: $ueTopBarH + $interiorMarginLg;
>>>>>>> 7264a711
    &.l-controls-visible {
        &.l-time-controller-visible {
            bottom: nth($ueTimeControlH,1) + nth($ueTimeControlH,2) +nth($ueTimeControlH,3) + ($interiorMargin * 3);
        }
    }
}

.l-object-wrapper {
    @extend .abs;
    top: $ueTopBarH + $interiorMarginLg;
    &.active {
        @include pulseBorder($colorKey, 150ms, 8, 0.5s);
        @include border-radius($controlCr);
        border-color: $colorKey;
        border-width: 2px;
        border-style: dotted;
        .l-object-wrapper-inner {
            $m: 3px;
            top: $m;
            right: $m;
            bottom: $m;
            left: $m;
        }
    }
}

.l-object-wrapper-inner {
    @extend .abs;
    @include display-flex(column nowrap);
    @include trans-prop-nice-resize(0.25s);
}

.l-edit-controls {
    @include trans-prop-nice-resize(0.25s);
    height: 0;
    opacity: 0;
    overflow: hidden;
    &.active {
        border-bottom: 1px solid $colorInteriorBorder;
        height: $ueEditToolBarH + $interiorMargin;
        line-height: $ueEditToolBarH;
        opacity: 1;
    }
}

.object-browse-bar .s-btn,
.top-bar .buttons-main .s-btn,
.top-bar .s-menu-btn,
.tool-bar .s-btn,
.tool-bar .s-menu-btn {
    $h: $btnToolbarH;
    height: $h;
    line-height: $h;
    vertical-align: top;
}

.object-browse-bar,
.top-bar {
    .view-switcher {
        margin-right: $interiorMarginLg * 2;
    }
}

/***************************************************** OBJECT BROWSE BAR */
.object-browse-bar {
    @include absPosDefault(0, visible); // Must use visible to avoid hiding view switcher menu
    @include box-sizing(border-box);
    height: $ueTopBarH;
    line-height: $ueTopBarH;
    white-space: nowrap;

    .left {
        padding-right: $interiorMarginLg;
        .l-back {
            margin-right: $interiorMarginLg;
        }
    }
}

<<<<<<< HEAD
.l-flex {
    @include display-flex;
    &.flex-row {
        @include flex-flow(row nowrap);
        //@include align-items(center);
        .flex-elem {
            white-space: nowrap;
            margin-right: $interiorMargin;
            &:last-child {
                margin-right: 0;
            }
            &.flex-align-end {
                @include justify-content(flex-end);
            }
        }
    }
    &.flex-col {
        @include flex-flow(column nowrap);
        //@include align-items(stretch);
        .flex-elem.active {
            margin-bottom: $interiorMarginLg;
            &:last-child {
                margin-bottom: 0;
            }
        }
    }
    .flex-elem {
        //@include test(purple);
        @include flex(0 1 auto);
        position: relative;
        &.grow {
            @include flex(1 1 auto);
        }
    }
    .left {
        @include flex(1 1 0);
        padding-right: $interiorMarginLg;
=======
// When the tree is hidden, these are the
// classes used for the left menu and the
// right representation.
.pane-tree-hidden {
    // Sets the left tree menu when the tree is hidden.
    .tree-holder,
    .splitter-treeview,
    .holder-treeview-elements {
        opacity: 0;
    }
}

.pane-tree-showing {
    // Sets the left tree menu when the tree is shown.
    .tree-holder,
    .splitter-treeview {
        @include trans-prop-nice(opacity, $dur: 250ms, $delay: 250ms);
        opacity: 1;
    }

    .holder-treeview-elements {
        @include trans-prop-nice(opacity, $dur: 250ms, $delay: 200ms);
    }
}

.pane-inspect-showing {
    .l-object-and-inspector {
        .l-inspect,
        .splitter-inspect {
            @include trans-prop-nice(opacity, $dur: 250ms, $delay: 250ms);
            opacity: 1;
        }
    }
}

.pane-inspect-hidden {
    .l-object-and-inspector {
        .t-inspect {
            z-index: 1 !important; // Move down so that primary pane elements are clickable
        }
        .l-inspect,
        .splitter-inspect {
            opacity: 0;
        }
    }
}

@include desktop {
    .holder-all {
        min-width: $ueDesktopMinW;
    }
    .split-layout {
        .split-pane-component.pane {
            &.treeview.left {
                min-width: $ueBrowseLeftPaneTreeMinW;
                max-width: $ueBrowseLeftPaneTreeMaxW;
                width: $ueBrowseLeftPaneTreeW;
            }
            &.t-inspect.right {
                min-width: $ueBrowseRightPaneInspectMinW;
                max-width: $ueBrowseRightPaneInspectMaxW;
                width: $ueBrowseRightPaneInspectW;
                z-index: 3; // Must lift up beyond primary pane to allow overflow to go underneath
            }
        }
    }
    .pane.treeview.left .tree-holder {
        padding-right: $interiorMargin;
    }
    .pane-tree-hidden {
        .pane.right.primary-pane { left: $ueCollapsedPaneEdgeM !important; }
    }
    .pane-inspect-hidden .l-object-and-inspector {
        .pane.left { right: $ueCollapsedPaneEdgeM !important; }
    }
    .pane:not(.resizing) {
        @include trans-prop-nice-resize-w(250ms);
    }
    .pane.primary-pane .object-browse-bar {
        min-width: 200px; // Needed for nice display when primary pane is constrained severely via splitters
>>>>>>> 7264a711
    }
}<|MERGE_RESOLUTION|>--- conflicted
+++ resolved
@@ -219,16 +219,8 @@
 }
 
 .object-holder {
-<<<<<<< HEAD
-    @include trans-prop-nice-resize(0.25s);
-    overflow: hidden; // Contained objects need to handle their own overflow now
-    > ng-include {
-        @include absPosDefault(0, auto);
-    }
-=======
     @include absPosDefault(0, auto);
     top: $ueTopBarH + $interiorMarginLg;
->>>>>>> 7264a711
     &.l-controls-visible {
         &.l-time-controller-visible {
             bottom: nth($ueTimeControlH,1) + nth($ueTimeControlH,2) +nth($ueTimeControlH,3) + ($interiorMargin * 3);
@@ -308,45 +300,6 @@
     }
 }
 
-<<<<<<< HEAD
-.l-flex {
-    @include display-flex;
-    &.flex-row {
-        @include flex-flow(row nowrap);
-        //@include align-items(center);
-        .flex-elem {
-            white-space: nowrap;
-            margin-right: $interiorMargin;
-            &:last-child {
-                margin-right: 0;
-            }
-            &.flex-align-end {
-                @include justify-content(flex-end);
-            }
-        }
-    }
-    &.flex-col {
-        @include flex-flow(column nowrap);
-        //@include align-items(stretch);
-        .flex-elem.active {
-            margin-bottom: $interiorMarginLg;
-            &:last-child {
-                margin-bottom: 0;
-            }
-        }
-    }
-    .flex-elem {
-        //@include test(purple);
-        @include flex(0 1 auto);
-        position: relative;
-        &.grow {
-            @include flex(1 1 auto);
-        }
-    }
-    .left {
-        @include flex(1 1 0);
-        padding-right: $interiorMarginLg;
-=======
 // When the tree is hidden, these are the
 // classes used for the left menu and the
 // right representation.
@@ -427,6 +380,5 @@
     }
     .pane.primary-pane .object-browse-bar {
         min-width: 200px; // Needed for nice display when primary pane is constrained severely via splitters
->>>>>>> 7264a711
     }
 }