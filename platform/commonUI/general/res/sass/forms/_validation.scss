/*****************************************************************************
 * Open MCT Web, Copyright (c) 2014-2015, United States Government
 * as represented by the Administrator of the National Aeronautics and Space
 * Administration. All rights reserved.
 *
 * Open MCT Web is licensed under the Apache License, Version 2.0 (the
 * "License"); you may not use this file except in compliance with the License.
 * You may obtain a copy of the License at
 * http://www.apache.org/licenses/LICENSE-2.0.
 *
 * Unless required by applicable law or agreed to in writing, software
 * distributed under the License is distributed on an "AS IS" BASIS, WITHOUT
 * WARRANTIES OR CONDITIONS OF ANY KIND, either express or implied. See the
 * License for the specific language governing permissions and limitations
 * under the License.
 *
 * Open MCT Web includes source code licensed under additional open source
 * licenses. See the Open Source Licenses file (LICENSES.md) included with
 * this source code distribution or the Licensing information page available
 * at runtime from the About dialog for additional information.
 *****************************************************************************/
.validates {
    > .label {
        padding-right: $reqSymbolM; // Keep room for validation element
        &::after {
<<<<<<< HEAD
            //            @include test(yellow, 0.3);
/*            display: block;
            position: absolute;
            top: 0;
            right: $reqSymbolM;
            bottom: 0;
            left: auto;
            height: auto;
            width: $reqSymbolW;*/
            font-family: symbolsfont;
            font-size: $reqSymbolFontSize;
            //text-align: right;
            //vertical-align: middle;
=======
	        float: right;
            font-family: symbolsfont;
            font-size: $reqSymbolFontSize;
>>>>>>> 54334a89
        }
    }
    &.invalid,
    &.invalid.req {
        > .label::after {
            color: $colorFormInvalid;
            content: "x";
        }
    }
    &.valid,
    &.valid.req {
        > .label::after {
            color: $colorFormValid;
            content: "2";
        }
    }
    &.req {
        > .label::after {
            color: $colorFormRequired;
            content: "*";
        }
    }
}
.req {
	font-size: $reqSymbolFontSize;
}
span.req {
    color: $colorFormRequired;
}<|MERGE_RESOLUTION|>--- conflicted
+++ resolved
@@ -23,25 +23,9 @@
     > .label {
         padding-right: $reqSymbolM; // Keep room for validation element
         &::after {
-<<<<<<< HEAD
-            //            @include test(yellow, 0.3);
-/*            display: block;
-            position: absolute;
-            top: 0;
-            right: $reqSymbolM;
-            bottom: 0;
-            left: auto;
-            height: auto;
-            width: $reqSymbolW;*/
-            font-family: symbolsfont;
-            font-size: $reqSymbolFontSize;
-            //text-align: right;
-            //vertical-align: middle;
-=======
 	        float: right;
             font-family: symbolsfont;
             font-size: $reqSymbolFontSize;
->>>>>>> 54334a89
         }
     }
     &.invalid,
