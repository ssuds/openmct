/*****************************************************************************
 * Open MCT Web, Copyright (c) 2014-2015, United States Government
 * as represented by the Administrator of the National Aeronautics and Space
 * Administration. All rights reserved.
 *
 * Open MCT Web is licensed under the Apache License, Version 2.0 (the
 * "License"); you may not use this file except in compliance with the License.
 * You may obtain a copy of the License at
 * http://www.apache.org/licenses/LICENSE-2.0.
 *
 * Unless required by applicable law or agreed to in writing, software
 * distributed under the License is distributed on an "AS IS" BASIS, WITHOUT
 * WARRANTIES OR CONDITIONS OF ANY KIND, either express or implied. See the
 * License for the specific language governing permissions and limitations
 * under the License.
 *
 * Open MCT Web includes source code licensed under additional open source
 * licenses. See the Open Source Licenses file (LICENSES.md) included with
 * this source code distribution or the Licensing information page available
 * at runtime from the About dialog for additional information.
 *****************************************************************************/
<<<<<<< HEAD
$baseRatio: 1.5;
$pad: $interiorMargin * $baseRatio;
=======
$pad: $interiorMargin * 1.5;
>>>>>>> db0cd9cf

/******* LAYOUT AND SIZING */
.btn,
.l-btn {
	line-height: 1.25em;
	padding: 0 $pad;
	text-decoration: none;
	&.lg,
	&.create-btn {
		$h: $ueTopBarH - $interiorMargin;
		height: $h;
		line-height: $h;
		padding: 0 $pad * 3;
	}
	&.create-btn {
		.menu {
			margin-left: $pad * -1;
		}
		>.ui-symbol {
			font-size: 1.1em;
		}
	}
	&.sm {
		padding: 0 $pad / $baseRatio;
	}
	&.vsm {
		padding: 0 ($pad / $baseRatio) / 2;
	}
}

/*********************************** STYLE STYLES */
.btn,
.s-btn {
<<<<<<< HEAD
	$base: lighten($colorBodyBg, 20%); // Moved to s-btn
	@include border-radius($controlCr);
	@include box-sizing(border-box);
	@include text-shadow(rgba(black, 0.3) 0 1px 1px);
	cursor: pointer;
=======
	@include border-radius($controlCr);
	@include box-sizing(border-box);
	@include text-shadow(rgba(black, 0.3) 0 1px 1px);
	line-height: 1.2em;
>>>>>>> db0cd9cf
	text-decoration: none;
	&.major {
		$bg: $colorKey;
		@include btnSubtle($bg);
		$fg: lighten($bg, 50%);
		color: $fg;
		&:hover {
			@include btnSubtle(lighten($bg, 5%), $fg);
			//color: $fg;
		}
		.invoke-menu {
			color: $fg;
		}
	}
	&.subtle {
		@include btnSubtle($base, lighten($base, 40%));
	}
	&.very-subtle,
	&.s-very-subtle {
		@include containerSubtle($colorBodyBg, $colorBodyFg, true);
		&.paused {
			@include containerSubtle($colorPausedBg, $colorPausedFg, true);
			.icon:before {
				content:"\0000EF";
			}
		}
	}
}

.icon-btn,
.s-icon-btn {
	@extend .s-btn;
	font-size: 1em;
	.icon {
		color: $colorKey;
	}
	&.paused {
		.icon {
			color: $colorPausedFg;
		}
	}

	&:not(.disabled) {
		&:not(.paused) {
			&:hover {
				.icon {
					color: lighten($colorKey, $ltGamma);
				}
			}
		}
	}

	&.labeled {
		padding: 0 $pad/2;
		.icon {
			font-size: 1.5em;
		}
		.title-label {
			margin-left: $interiorMargin;
		}
	}

	&.pause-play {
		&.paused {
			@include pulse(500ms);
		}
		.icon:before {
			content:"\0000F1";
		}
	}

	&.show-thumbs {
		.icon:before {
			content:"\000039";
		}
	}
}

/*********************************** LAYOUT STYLES */
span.btn,
span.btn span,
span.l-btn,
span.l-btn span,
a.btn,
a.btn span,
a.l-btn,
a.l-btn span {
	display: inline-block;
}

.l-btn {
	padding: 0 $pad;
	&.sm {
		padding: 0 $interiorMargin;
	}
	&.vsm {
		padding: 0 $interiorMargin/2;
	}
}<|MERGE_RESOLUTION|>--- conflicted
+++ resolved
@@ -19,12 +19,8 @@
  * this source code distribution or the Licensing information page available
  * at runtime from the About dialog for additional information.
  *****************************************************************************/
-<<<<<<< HEAD
 $baseRatio: 1.5;
 $pad: $interiorMargin * $baseRatio;
-=======
-$pad: $interiorMargin * 1.5;
->>>>>>> db0cd9cf
 
 /******* LAYOUT AND SIZING */
 .btn,
@@ -58,18 +54,12 @@
 /*********************************** STYLE STYLES */
 .btn,
 .s-btn {
-<<<<<<< HEAD
 	$base: lighten($colorBodyBg, 20%); // Moved to s-btn
 	@include border-radius($controlCr);
 	@include box-sizing(border-box);
 	@include text-shadow(rgba(black, 0.3) 0 1px 1px);
 	cursor: pointer;
-=======
-	@include border-radius($controlCr);
-	@include box-sizing(border-box);
-	@include text-shadow(rgba(black, 0.3) 0 1px 1px);
 	line-height: 1.2em;
->>>>>>> db0cd9cf
 	text-decoration: none;
 	&.major {
 		$bg: $colorKey;
