/*****************************************************************************
 * Open MCT Web, Copyright (c) 2014-2015, United States Government
 * as represented by the Administrator of the National Aeronautics and Space
 * Administration. All rights reserved.
 *
 * Open MCT Web is licensed under the Apache License, Version 2.0 (the
 * "License"); you may not use this file except in compliance with the License.
 * You may obtain a copy of the License at
 * http://www.apache.org/licenses/LICENSE-2.0.
 *
 * Unless required by applicable law or agreed to in writing, software
 * distributed under the License is distributed on an "AS IS" BASIS, WITHOUT
 * WARRANTIES OR CONDITIONS OF ANY KIND, either express or implied. See the
 * License for the specific language governing permissions and limitations
 * under the License.
 *
 * Open MCT Web includes source code licensed under additional open source
 * licenses. See the Open Source Licenses file (LICENSES.md) included with
 * this source code distribution or the Licensing information page available
 * at runtime from the About dialog for additional information.
 *****************************************************************************/
/*global define,Promise,window*/

/**
 * Module defining TreeNodeController. Created by vwoeltje on 11/10/14.
 */
define(
    [],
    function () {
        "use strict";

        /**
         * The TreeNodeController supports the tree node representation;
         * a tree node has a label for the current object as well as a
         * subtree which shows (and is not loaded until) the node is
         * expanded.
         *
         * This controller tracks the following, so that the tree node
         * template may update its state accordingly:
         *
         * * Whether or not the tree node has ever been expanded (this
         *   is used to lazily load, exactly once, the subtree)
         * * Whether or not the node is currently the domain object
         *   of navigation (this gets highlighted differently to
         *   provide the user with visual feedback.)
         *
         * Additionally, this controller will automatically trigger
         * node expansion when this tree node's _subtree_ will contain
         * the navigated object (recursively, this becomes an
         * expand-to-show-navigated-object behavior.)
         * @memberof platform/commonUI/general
         * @constructor
         */
        function TreeNodeController($scope, $timeout, agentService) {
<<<<<<< HEAD
            var selectedObject = ($scope.ngModel || {}).selectedObject,
=======
            var self = this,
                selectedObject = ($scope.ngModel || {}).selectedObject,
>>>>>>> 678d1183
                isSelected = false,
                hasBeenExpanded = false;

            // Look up the id for a domain object. A convenience
            // for mapping; additionally does some undefined-checking.
            function getId(obj) {
                return obj && obj.getId && obj.getId();
            }

            // Verify that id paths are equivalent, staring at
            // index, ending at the end of the node path.
            function checkPath(nodePath, navPath, index) {
                index = index || 0;

                // The paths overlap if we have made it past the
                // end of the node's path; otherwise, check the
                // id at the current index for equality and perform
                // a recursive step for subsequent ids in the paths,
                // until we exceed path length or hit a mismatch.
                return (index >= nodePath.length) ||
                        ((navPath[index] === nodePath[index]) &&
                                checkPath(nodePath, navPath, index + 1));
            }
<<<<<<< HEAD

            // Track that a node has been expanded, either by the
            // user or automatically to show a selection.
            function trackExpansion() {
                if (!hasBeenExpanded) {
                    // Run on a timeout; if a lot of expansion needs to
                    // occur (e.g. if the selection is several nodes deep) we
                    // want this to be spread across multiple digest cycles.
                    $timeout(function () { hasBeenExpanded = true; }, 0);
                }
            }
            
            function checkMobile() {
                return agentService.isMobile(navigator.userAgent);
            }
=======
>>>>>>> 678d1183
            
            // Consider the currently-navigated object and update
            // parameters which support display.
            function checkSelection() {
                var nodeObject = $scope.domainObject,
                    navObject = selectedObject,
                    nodeContext = nodeObject &&
                            nodeObject.getCapability('context'),
                    navContext = navObject &&
                            navObject.getCapability('context'),
                    nodePath,
                    navPath;

                // Deselect; we will reselect below, iff we are
                // exactly at the end of the path.
                self.isSelectedFlag = false;

                // Expand if necessary (if the navigated object will
                // be in this node's subtree)
                if (nodeContext && navContext) {
                    // Get the paths as arrays of identifiers
                    nodePath = nodeContext.getPath().map(getId);
                    navPath = navContext.getPath().map(getId);

                    // Check to see if the node's path lies entirely
                    // within the navigation path; otherwise, navigation
                    // has happened in some other subtree.
                    if (navPath.length >= nodePath.length &&
                            checkPath(nodePath, navPath)) {

                        // nodePath is along the navPath; if it's
                        // at the end of the path, highlight;
                        // otherwise, expand.
                        if (nodePath.length === navPath.length) {
                            self.isSelectedFlag = true;
                        } else { // node path is shorter: Expand!
                            if ($scope.toggle) {
                                $scope.toggle.setState(true);
                            }
                            self.trackExpansion();
                        }

                    }
                }
            }

            // Callback for the selection updates; track the currently
            // navigated object and update display parameters as needed.
            function setSelection(object) {
                selectedObject = object;
                checkSelection();
            }

            this.isSelectedFlag = false;
            this.hasBeenExpandedFlag = false;
            this.$timeout = $timeout;
            this.agentService = agentService;
            this.$scope = $scope;

            // Listen for changes which will effect display parameters
            $scope.$watch("ngModel.selectedObject", setSelection);
            $scope.$watch("domainObject", checkSelection);
<<<<<<< HEAD

            return {
                /**
                 * This method should be called when a node is expanded
                 * to record that this has occurred, to support one-time
                 * lazy loading of the node's subtree.
                 */
                trackExpansion: trackExpansion,
                
                checkMobile: checkMobile,
                
                /**
                 * Check if this not has ever been expanded.
                 * @returns true if it has been expanded
                 */
                hasBeenExpanded: function () {
                    return hasBeenExpanded;
                },
                /**
                 * Check whether or not the domain object represented by
                 * this tree node should be highlighted.
                 * An object will be highlighted if it matches
                 * ngModel.selectedObject
                 * @returns true if this should be highlighted
                 */
                isSelected: function () {
                    return isSelected;
                }
            };
=======
>>>>>>> 678d1183
        }

        /**
         * This method should be called when a node is expanded
         * to record that this has occurred, to support one-time
         * lazy loading of the node's subtree.
         */
        TreeNodeController.prototype.trackExpansion = function () {
            var self = this;
            if (!self.hasBeenExpanded()) {
                // Run on a timeout; if a lot of expansion needs to
                // occur (e.g. if the selection is several nodes deep) we
                // want this to be spread across multiple digest cycles.
                self.$timeout(function () {
                    self.hasBeenExpandedFlag = true;
                }, 0);
            }
        };

        /**
         * Check if this not has ever been expanded.
         * @returns true if it has been expanded
         */
        TreeNodeController.prototype.hasBeenExpanded = function () {
            return this.hasBeenExpandedFlag;
        };

        /**
         * Check whether or not the domain object represented by
         * this tree node should be highlighted.
         * An object will be highlighted if it matches
         * ngModel.selectedObject
         * @returns true if this should be highlighted
         */
        TreeNodeController.prototype.isSelected = function () {
            return this.isSelectedFlag;
        };
        
        // Sets the selected object in the tree, to be the
        // currently represented object. If the user is on phone
        // and in portrait mode, than, hide the tree menu
        TreeNodeController.prototype.setObject = function (ngModel, domainObject) {
            ngModel.selectedObject = domainObject;
            if (this.agentService.getOrientation(window.innerWidth, window.innerHeight) === "portrait" &&
                    this.agentService.isPhone(navigator.userAgent)) {
                this.$scope.$emit('select-obj');
            }
        };
            
        TreeNodeController.prototype.checkMobile = function () {
            return this.agentService.isMobile(navigator.userAgent);
        };

        return TreeNodeController;
    }
);<|MERGE_RESOLUTION|>--- conflicted
+++ resolved
@@ -52,12 +52,8 @@
          * @constructor
          */
         function TreeNodeController($scope, $timeout, agentService) {
-<<<<<<< HEAD
-            var selectedObject = ($scope.ngModel || {}).selectedObject,
-=======
             var self = this,
                 selectedObject = ($scope.ngModel || {}).selectedObject,
->>>>>>> 678d1183
                 isSelected = false,
                 hasBeenExpanded = false;
 
@@ -81,24 +77,6 @@
                         ((navPath[index] === nodePath[index]) &&
                                 checkPath(nodePath, navPath, index + 1));
             }
-<<<<<<< HEAD
-
-            // Track that a node has been expanded, either by the
-            // user or automatically to show a selection.
-            function trackExpansion() {
-                if (!hasBeenExpanded) {
-                    // Run on a timeout; if a lot of expansion needs to
-                    // occur (e.g. if the selection is several nodes deep) we
-                    // want this to be spread across multiple digest cycles.
-                    $timeout(function () { hasBeenExpanded = true; }, 0);
-                }
-            }
-            
-            function checkMobile() {
-                return agentService.isMobile(navigator.userAgent);
-            }
-=======
->>>>>>> 678d1183
             
             // Consider the currently-navigated object and update
             // parameters which support display.
@@ -161,38 +139,6 @@
             // Listen for changes which will effect display parameters
             $scope.$watch("ngModel.selectedObject", setSelection);
             $scope.$watch("domainObject", checkSelection);
-<<<<<<< HEAD
-
-            return {
-                /**
-                 * This method should be called when a node is expanded
-                 * to record that this has occurred, to support one-time
-                 * lazy loading of the node's subtree.
-                 */
-                trackExpansion: trackExpansion,
-                
-                checkMobile: checkMobile,
-                
-                /**
-                 * Check if this not has ever been expanded.
-                 * @returns true if it has been expanded
-                 */
-                hasBeenExpanded: function () {
-                    return hasBeenExpanded;
-                },
-                /**
-                 * Check whether or not the domain object represented by
-                 * this tree node should be highlighted.
-                 * An object will be highlighted if it matches
-                 * ngModel.selectedObject
-                 * @returns true if this should be highlighted
-                 */
-                isSelected: function () {
-                    return isSelected;
-                }
-            };
-=======
->>>>>>> 678d1183
         }
 
         /**
