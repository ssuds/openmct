/*****************************************************************************
 * Open MCT Web, Copyright (c) 2014-2015, United States Government
 * as represented by the Administrator of the National Aeronautics and Space
 * Administration. All rights reserved.
 *
 * Open MCT Web is licensed under the Apache License, Version 2.0 (the
 * "License"); you may not use this file except in compliance with the License.
 * You may obtain a copy of the License at
 * http://www.apache.org/licenses/LICENSE-2.0.
 *
 * Unless required by applicable law or agreed to in writing, software
 * distributed under the License is distributed on an "AS IS" BASIS, WITHOUT
 * WARRANTIES OR CONDITIONS OF ANY KIND, either express or implied. See the
 * License for the specific language governing permissions and limitations
 * under the License.
 *
 * Open MCT Web includes source code licensed under additional open source
 * licenses. See the Open Source Licenses file (LICENSES.md) included with
 * this source code distribution or the Licensing information page available
 * at runtime from the About dialog for additional information.
 *****************************************************************************/
<<<<<<< HEAD
=======
/*global define*/
>>>>>>> d6aa31e4

define(
    [],
    function () {

        /**
         * A ClickAwayController is used to toggle things (such as context
         * menus) where clicking elsewhere in the document while the toggle
         * is in an active state is intended to dismiss the toggle.
         *
         * @memberof platform/commonUI/general
         * @constructor
         * @param $scope the scope in which this controller is active
         * @param $document the document element, injected by Angular
         */
        function ClickAwayController($document, $timeout) {
            var self = this;

            this.state = false;
            this.$document = $document;

            // Callback used by the document listener. Timeout ensures that
            // `clickaway` action occurs after `toggle` if `toggle` is
            // triggered by a click/mouseup.
            this.clickaway = function () {
                $timeout(function () {
                    self.deactivate();
                });
            };
        }

        // Track state, but also attach and detach a listener for
        // mouseup events on the document.
        ClickAwayController.prototype.deactivate = function () {
            this.state = false;
            this.$document.off("mouseup", this.clickaway);
        };
        ClickAwayController.prototype.activate = function () {
            this.state = true;
            this.$document.on("mouseup", this.clickaway);
        };

        /**
         * Get the current state of the toggle.
         * @return {boolean} true if active
         */
        ClickAwayController.prototype.isActive =function () {
            return this.state;
        };

        /**
         * Set a new state for the toggle.
         * @return {boolean} true to activate
         */
        ClickAwayController.prototype.setState = function (newState) {
            if (this.state !== newState) {
                this.toggle();
            }
        };

        /**
         * Toggle the current state; activate if it is inactive,
         * deactivate if it is active.
         */
        ClickAwayController.prototype.toggle = function () {
            if (this.state) {
                this.deactivate();
            } else {
                this.activate();
            }
        };

        return ClickAwayController;
    }
);<|MERGE_RESOLUTION|>--- conflicted
+++ resolved
@@ -19,10 +19,6 @@
  * this source code distribution or the Licensing information page available
  * at runtime from the About dialog for additional information.
  *****************************************************************************/
-<<<<<<< HEAD
-=======
-/*global define*/
->>>>>>> d6aa31e4
 
 define(
     [],
