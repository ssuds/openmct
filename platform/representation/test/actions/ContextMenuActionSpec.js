--- conflicted
+++ resolved
@@ -81,11 +81,7 @@
                 mockCompiledTemplate.andReturn(mockMenu);
                 mockDocument.find.andReturn(mockBody);
                 mockRootScope.$new.andReturn(mockScope);
-<<<<<<< HEAD
-                
-=======
-
->>>>>>> 678d1183
+
                 mockActionContext = {key: 'menu', domainObject: mockDomainObject, event: mockEvent};
                 
                 action = new ContextMenuAction(
@@ -209,42 +205,6 @@
                     }
                 });
             });
-            
-            it("keeps a menu when menu is clicked", function () {
-                // Show the menu
-                action.perform();
-                // Find and fire body's mousedown listener
-                mockMenu.on.calls.forEach(function (call) {
-                    if (call.args[0] === 'mousedown') {
-                        call.args[1](mockEvent);
-                    }
-                });
-
-                // Menu should have been removed
-                expect(mockMenu.remove).not.toHaveBeenCalled();
-
-                // Listener should have been detached from body
-                expect(mockBody.off).not.toHaveBeenCalled();
-            });
-            
-            it("keeps a menu when menu is clicked on mobile", function () {
-                mockAgentService.isMobile.andReturn(true);
-                action = new ContextMenuAction(
-                    mockCompile,
-                    mockDocument,
-                    mockWindow,
-                    mockRootScope,
-                    mockAgentService,
-                    mockActionContext
-                );
-                action.perform();
-                
-                mockMenu.on.calls.forEach(function (call) {
-                    if (call.args[0] === 'touchstart') {
-                        call.args[1](mockEvent);
-                    }
-                });
-            });
         });
     }
 );