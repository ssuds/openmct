--- conflicted
+++ resolved
@@ -378,20 +378,6 @@
             if (domainObject.hasCapability('status')) {
                 domainObject.getCapability('status').set('timeconductor-unsynced', status);
             }
-<<<<<<< HEAD
-        };
-
-        /**
-         * Export the plot to PDF
-         */
-        PlotController.prototype.exportPDF = function () {
-            var self = this;
-            self.hideExportButtons = true;
-            self.exportImageService.exportPDF(self.$element[0], "plot.pdf").finally(function () {
-                self.hideExportButtons = false;
-            });
-=======
->>>>>>> b384e848
         };
 
         /**
