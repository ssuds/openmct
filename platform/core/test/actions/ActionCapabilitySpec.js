--- conflicted
+++ resolved
@@ -19,10 +19,6 @@
  * this source code distribution or the Licensing information page available
  * at runtime from the About dialog for additional information.
  *****************************************************************************/
-<<<<<<< HEAD
-=======
-/*global define,Promise,describe,it,expect,beforeEach,waitsFor,jasmine*/
->>>>>>> d6aa31e4
 
 /**
  * ActionCapabilitySpec. Created by vwoeltje on 11/6/14.
@@ -30,14 +26,8 @@
 define(
     ["../../src/actions/ActionCapability"],
     function (ActionCapability) {
-<<<<<<< HEAD
-        //TODO: Disabled for NEM beta
-        xdescribe("The action capability", function () {
-=======
-        "use strict";
 
         describe("The action capability", function () {
->>>>>>> d6aa31e4
             var mockQ,
                 mockAction,
                 mockActionService,
