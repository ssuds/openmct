--- conflicted
+++ resolved
@@ -27,14 +27,10 @@
         "angular": "bower_components/angular/angular.min",
         "angular-route": "bower_components/angular-route/angular-route.min",
         "csv": "bower_components/comma-separated-values/csv.min",
-<<<<<<< HEAD
-        "es6-promise": "bower_components/es6-promise/promise.min",
         "EventEmitter": "bower_components/eventemitter3/index",
-=======
         "es6-promise": "bower_components/es6-promise/es6-promise.min",
         "html2canvas": "bower_components/html2canvas/build/html2canvas.min",
         "jsPDF": "bower_components/jspdf/dist/jspdf.min",
->>>>>>> f7323878
         "moment": "bower_components/moment/moment",
         "moment-duration-format": "bower_components/moment-duration-format/lib/moment-duration-format",
         "saveAs": "bower_components/FileSaver.js/FileSaver.min",
@@ -50,16 +46,14 @@
         "angular-route": {
             "deps": ["angular"]
         },
-<<<<<<< HEAD
         "EventEmitter": {
             "exports": "EventEmitter"
-=======
+        },
         "html2canvas": {
             "exports": "html2canvas"
         },
         "jsPDF": {
             "exports": "jsPDF"
->>>>>>> f7323878
         },
         "moment-duration-format": {
             "deps": ["moment"]
