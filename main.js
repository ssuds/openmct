/*****************************************************************************
 * Open MCT, Copyright (c) 2014-2016, United States Government
 * as represented by the Administrator of the National Aeronautics and Space
 * Administration. All rights reserved.
 *
 * Open MCT is licensed under the Apache License, Version 2.0 (the
 * "License"); you may not use this file except in compliance with the License.
 * You may obtain a copy of the License at
 * http://www.apache.org/licenses/LICENSE-2.0.
 *
 * Unless required by applicable law or agreed to in writing, software
 * distributed under the License is distributed on an "AS IS" BASIS, WITHOUT
 * WARRANTIES OR CONDITIONS OF ANY KIND, either express or implied. See the
 * License for the specific language governing permissions and limitations
 * under the License.
 *
 * Open MCT includes source code licensed under additional open source
 * licenses. See the Open Source Licenses file (LICENSES.md) included with
 * this source code distribution or the Licensing information page available
 * at runtime from the About dialog for additional information.
 *****************************************************************************/
/*global requirejs*/

requirejs.config({
    "paths": {
        "legacyRegistry": "src/legacyRegistry",
        "angular": "bower_components/angular/angular.min",
        "angular-route": "bower_components/angular-route/angular-route.min",
        "csv": "bower_components/comma-separated-values/csv.min",
<<<<<<< HEAD
        "es6-promise": "bower_components/es6-promise/promise.min",
        "EventEmitter": "bower_components/eventemitter3/index",
=======
        "es6-promise": "bower_components/es6-promise/es6-promise.min",
        "html2canvas": "bower_components/html2canvas/build/html2canvas.min",
        "jsPDF": "bower_components/jspdf/dist/jspdf.debug",
>>>>>>> 7439d949
        "moment": "bower_components/moment/moment",
        "moment-duration-format": "bower_components/moment-duration-format/lib/moment-duration-format",
        "saveAs": "bower_components/FileSaver.js/FileSaver.min",
        "screenfull": "bower_components/screenfull/dist/screenfull.min",
        "text": "bower_components/text/text",
        "uuid": "bower_components/node-uuid/uuid",
        "zepto": "bower_components/zepto/zepto.min",
        "lodash": "bower_components/lodash/lodash"
    },
    "shim": {
        "angular": {
            "exports": "angular"
        },
        "angular-route": {
            "deps": ["angular"]
        },
<<<<<<< HEAD
        "EventEmitter": {
            "exports": "EventEmitter"
=======
        "html2canvas": {
            "exports": "html2canvas"
        },
        "jsPDF": {
            "exports": "jsPDF"
>>>>>>> 7439d949
        },
        "moment-duration-format": {
            "deps": ["moment"]
        },
        "screenfull": {
            "exports": "screenfull"
        },
        "zepto": {
            "exports": "Zepto"
        },
        "lodash": {
            "exports": "lodash"
        }
    }
});

define([
    './platform/framework/src/Main',
    './src/defaultRegistry',
    './src/MCT'
], function (Main, defaultRegistry, MCT) {
    var mct = new MCT();

<<<<<<< HEAD
    mct.legacyRegistry = defaultRegistry;
    mct.run = function (domElement) {
        if (!domElement) { domElement = document.body; }
        var appDiv = document.createElement('div');
        appDiv.setAttribute('ng-view', '');
        appDiv.className = 'user-environ';
        domElement.appendChild(appDiv);
        mct.start();
=======
    './platform/framework/bundle',
    './platform/core/bundle',
    './platform/representation/bundle',
    './platform/commonUI/about/bundle',
    './platform/commonUI/browse/bundle',
    './platform/commonUI/edit/bundle',
    './platform/commonUI/dialog/bundle',
    './platform/commonUI/formats/bundle',
    './platform/commonUI/general/bundle',
    './platform/commonUI/inspect/bundle',
    './platform/commonUI/mobile/bundle',
    './platform/commonUI/themes/espresso/bundle',
    './platform/commonUI/notification/bundle',
    './platform/containment/bundle',
    './platform/execution/bundle',
    './platform/exporters/bundle',
    './platform/telemetry/bundle',
    './platform/features/clock/bundle',
    './platform/features/fixed/bundle',
    './platform/features/imagery/bundle',
    './platform/features/layout/bundle',
    './platform/features/pages/bundle',
    './platform/features/plot/bundle',
    './platform/features/timeline/bundle',
    './platform/features/table/bundle',
    './platform/forms/bundle',
    './platform/identity/bundle',
    './platform/persistence/aggregator/bundle',
    './platform/persistence/local/bundle',
    './platform/persistence/queue/bundle',
    './platform/policy/bundle',
    './platform/entanglement/bundle',
    './platform/search/bundle',
    './platform/status/bundle',
    './platform/commonUI/regions/bundle'
], function (Main, legacyRegistry) {
    return {
        legacyRegistry: legacyRegistry,
        run: function () {
            return new Main().run(legacyRegistry);
        }
>>>>>>> 7439d949
    };
    mct.on('start', function () {
        return new Main().run(defaultRegistry);
    });

    return mct;
});<|MERGE_RESOLUTION|>--- conflicted
+++ resolved
@@ -27,14 +27,10 @@
         "angular": "bower_components/angular/angular.min",
         "angular-route": "bower_components/angular-route/angular-route.min",
         "csv": "bower_components/comma-separated-values/csv.min",
-<<<<<<< HEAD
-        "es6-promise": "bower_components/es6-promise/promise.min",
         "EventEmitter": "bower_components/eventemitter3/index",
-=======
         "es6-promise": "bower_components/es6-promise/es6-promise.min",
         "html2canvas": "bower_components/html2canvas/build/html2canvas.min",
         "jsPDF": "bower_components/jspdf/dist/jspdf.debug",
->>>>>>> 7439d949
         "moment": "bower_components/moment/moment",
         "moment-duration-format": "bower_components/moment-duration-format/lib/moment-duration-format",
         "saveAs": "bower_components/FileSaver.js/FileSaver.min",
@@ -51,16 +47,14 @@
         "angular-route": {
             "deps": ["angular"]
         },
-<<<<<<< HEAD
         "EventEmitter": {
             "exports": "EventEmitter"
-=======
+        },
         "html2canvas": {
             "exports": "html2canvas"
         },
         "jsPDF": {
             "exports": "jsPDF"
->>>>>>> 7439d949
         },
         "moment-duration-format": {
             "deps": ["moment"]
@@ -84,8 +78,8 @@
 ], function (Main, defaultRegistry, MCT) {
     var mct = new MCT();
 
-<<<<<<< HEAD
     mct.legacyRegistry = defaultRegistry;
+
     mct.run = function (domElement) {
         if (!domElement) { domElement = document.body; }
         var appDiv = document.createElement('div');
@@ -93,50 +87,8 @@
         appDiv.className = 'user-environ';
         domElement.appendChild(appDiv);
         mct.start();
-=======
-    './platform/framework/bundle',
-    './platform/core/bundle',
-    './platform/representation/bundle',
-    './platform/commonUI/about/bundle',
-    './platform/commonUI/browse/bundle',
-    './platform/commonUI/edit/bundle',
-    './platform/commonUI/dialog/bundle',
-    './platform/commonUI/formats/bundle',
-    './platform/commonUI/general/bundle',
-    './platform/commonUI/inspect/bundle',
-    './platform/commonUI/mobile/bundle',
-    './platform/commonUI/themes/espresso/bundle',
-    './platform/commonUI/notification/bundle',
-    './platform/containment/bundle',
-    './platform/execution/bundle',
-    './platform/exporters/bundle',
-    './platform/telemetry/bundle',
-    './platform/features/clock/bundle',
-    './platform/features/fixed/bundle',
-    './platform/features/imagery/bundle',
-    './platform/features/layout/bundle',
-    './platform/features/pages/bundle',
-    './platform/features/plot/bundle',
-    './platform/features/timeline/bundle',
-    './platform/features/table/bundle',
-    './platform/forms/bundle',
-    './platform/identity/bundle',
-    './platform/persistence/aggregator/bundle',
-    './platform/persistence/local/bundle',
-    './platform/persistence/queue/bundle',
-    './platform/policy/bundle',
-    './platform/entanglement/bundle',
-    './platform/search/bundle',
-    './platform/status/bundle',
-    './platform/commonUI/regions/bundle'
-], function (Main, legacyRegistry) {
-    return {
-        legacyRegistry: legacyRegistry,
-        run: function () {
-            return new Main().run(legacyRegistry);
-        }
->>>>>>> 7439d949
     };
+
     mct.on('start', function () {
         return new Main().run(defaultRegistry);
     });
