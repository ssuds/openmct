{
  "name": "openmct",
  "description": "The Open MCT core platform",
  "main": "",
  "license": "Apache-2.0",
  "moduleType": [],
  "homepage": "http://nasa.github.io/openmct/",
  "private": true,
  "dependencies": {
    "angular": "1.4.4",
    "angular-route": "1.4.4",
    "moment": "^2.11.1",
    "moment-duration-format": "^1.3.0",
    "requirejs": "~2.1.22",
    "text": "requirejs-text#^2.0.14",
    "es6-promise": "^3.3.0",
    "screenfull": "^3.0.0",
    "node-uuid": "^1.4.7",
    "comma-separated-values": "^3.6.4",
    "FileSaver.js": "^0.0.2",
    "zepto": "^1.1.6",
    "eventemitter3": "^1.2.0",
<<<<<<< HEAD
=======
    "lodash": "3.10.1",
    "almond": "~0.3.2",
>>>>>>> 08ca7659
    "d3": "~4.1.0",
    "html2canvas": "^0.4.1"
  }
}<|MERGE_RESOLUTION|>--- conflicted
+++ resolved
@@ -20,11 +20,8 @@
     "FileSaver.js": "^0.0.2",
     "zepto": "^1.1.6",
     "eventemitter3": "^1.2.0",
-<<<<<<< HEAD
-=======
     "lodash": "3.10.1",
     "almond": "~0.3.2",
->>>>>>> 08ca7659
     "d3": "~4.1.0",
     "html2canvas": "^0.4.1"
   }
